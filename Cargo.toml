[package]
name = "pxh"
version = "0.4.0"
edition = "2024"
authors = [ "Chip Turner <cturner@pattern.net>" ]
description = """
pxh is a fast, flexible shell history mining tool.  It indexes all of
your shell history to give you total recall across one of your most
valuable reservoirs of knowledge, your shell history."""
documentation = "https://github.com/chipturner/pxhist"
homepage = "https://github.com/chipturner/pxhist"
repository = "https://github.com/chipturner/pxhist"
keywords = ["shell", "history", "search"]
categories = ["command-line-utilities"]
license = "MIT"

# See more keys and their definitions at https://doc.rust-lang.org/cargo/reference/manifest.html

[lib]
path = "src/lib.rs"

[dependencies]
bstr = { version = "1.11.3", features = ["serde"] }
clap = { version = "4.5.26", features = ["derive", "env", "wrap_help"] }
log = "0.4.25"
env_logger = "0.11.6"
home = "0.5.11"
itertools = "0.14.0"
prettytable-rs = "0.10.0"
rand = "0.9.1"
chrono = "0.4.39"
users = "0.11.0"
serde = { version = "1.0.217", features = ["derive"] }
serde_json = { version = "1.0.136", features = ["arbitrary_precision"] }
regex = "1.11.1"
hostname = "0.4.0"
rusqlite = { version = "0.36.0", features = ["bundled", "functions"] }
tempfile = "3.15.0"

[dev-dependencies]
assert_cmd = "2.0.16"
predicates = "3.1.2"
<<<<<<< HEAD
which = "8.0"
rexpect = "0.5"
=======
which = "7.0"
rexpect = "0.6"
>>>>>>> 01cde41f
<|MERGE_RESOLUTION|>--- conflicted
+++ resolved
@@ -40,10 +40,5 @@
 [dev-dependencies]
 assert_cmd = "2.0.16"
 predicates = "3.1.2"
-<<<<<<< HEAD
 which = "8.0"
-rexpect = "0.5"
-=======
-which = "7.0"
-rexpect = "0.6"
->>>>>>> 01cde41f
+rexpect = "0.6"